--- conflicted
+++ resolved
@@ -22,14 +22,11 @@
 from nltk import word_tokenize
 from nltk.corpus import stopwords
 from nltk.stem import WordNetLemmatizer
-<<<<<<< HEAD
-from nltk import FreqDist
-=======
 from tqdm.notebook import tqdm
 from wordcloud import WordCloud
+from nltk import FreqDist
 
 random.seed(42)
->>>>>>> 6c9f40b9
 
 nltk.download('punkt')
 nltk.download('stopwords')
